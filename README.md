--- conflicted
+++ resolved
@@ -13,7 +13,6 @@
 - **Enhanced UI** with detailed resource cards and role assignment
 - **Image reference management** via Instagram links and cloud storage
 
-<<<<<<< HEAD
 ## Deployment Options
 
 ### 🐳 Docker Deployment (Recommended for Production)
@@ -36,8 +35,6 @@
 3. Click "Run" - the application starts automatically
 4. Access your app via the provided Replit URL
 
-=======
->>>>>>> b71990af
 ## Running Locally
 
 ### Prerequisites
